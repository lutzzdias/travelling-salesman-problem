--- conflicted
+++ resolved
@@ -56,25 +56,6 @@
 
         return f"The shortest path is: \n{path}\n with a total distance of {self.total_distance}."
 
-<<<<<<< HEAD
-    def copy(self) -> Solution:
-        """
-        Return a copy of this solution.
-
-        Note: changes to the copy must not affect the original
-        solution. However, this does not need to be a deepcopy.
-        """
-
-        return Solution(
-            self.problem,
-            self.visited_cities.copy(),
-            self.unvisited_cities.copy(),
-            self.total_distance,
-            self.lower_bound_value,
-        )
-
-=======
->>>>>>> 69702cd9
     def is_feasible(self) -> bool:
         """
         Return whether the solution is feasible or not
@@ -100,178 +81,12 @@
         # Generate random aleatory moves (for ILS)
         raise NotImplementedError
 
-<<<<<<< HEAD
-    def add(self, component: Component) -> None:
-        """
-        Add a component to the solution.
-
-        Note: this invalidates any previously generated components and
-        local moves.
-        """
-
-        city_id: int = component.arc[1]
-
-        self.visited_cities.append(city_id)
-        self.unvisited_cities.remove(city_id)
-
-        distance: int = self.problem.distance_matrix[component.arc[0]][city_id]
-        self.total_distance += distance
-
-        (
-            self.lower_bound_value,
-            self.current_shortest_in,
-            self.current_shortest_out,
-        ) = self._update_lower_bound(
-            component.arc,
-            self.lower_bound_value,
-            self.current_shortest_in,
-            self.current_shortest_out,
-        )
-
-        if len(self.unvisited_cities) == 0:
-            self.total_distance += self.problem.distance_matrix[city_id][0]
-
-    def _update_lower_bound(
-        self,
-        arc: Tuple[int, int],
-        lb: float,  # lower bound
-        csi: List[int],  # current shortest in
-        cso: List[int],  # current shortest out
-    ) -> Tuple[float, List[int], List[int]]:
-        """ "
-        Calculate lower bound after adding a component, does not change the solution,
-        only the parameters passed in.
-        """
-        # Get shortest in of the added city
-        si = self.problem.shortest_in[arc[1]][csi[arc[1]]]
-        # Get shortest out of the previously last city
-        so = self.problem.shortest_out[arc[0]][cso[arc[0]]]
-
-        # Get distance of shortest in and out of respective cities
-        sid = self.problem.distance_matrix[si][arc[1]]
-        sod = self.problem.distance_matrix[arc[0]][so]
-
-        # Remove previous idealistic values from lower bound
-        lb -= (sid + sod) / 2
-
-        # Get real distance
-        d = self.problem.distance_matrix[arc[0]][arc[1]]
-
-        # update lower bound with real distance
-        lb += d
-
-        # * update shortest out for arc[1]
-        # nso = next shortest out
-        nso = self.problem.shortest_out[arc[1]][cso[arc[1]]]
-
-        # it is the last city, shortest_out being 0 is correct
-        if len(self.unvisited_cities) == 1:
-            lb -= self.problem.distance_matrix[arc[1]][nso] / 2
-            lb += self.problem.distance_matrix[arc[1]][self.visited_cities[0]] / 2
-            return lb, csi, cso
-        elif len(self.unvisited_cities) == 0:
-            return lb, csi, cso
-        # shortest out for arc[1] is invalid
-        elif nso == arc[0] or nso == self.visited_cities[0]:
-            # remove invalid value from lower bound
-            lb -= self.problem.distance_matrix[arc[1]][nso] / 2
-
-            # update current shortest out
-            nso = self.problem.shortest_out[arc[1]][cso[arc[1]]]
-
-            # while the new shortest out is invalid, move to the next
-            while nso in self.visited_cities:
-                cso[arc[1]] += 1
-                nso = self.problem.shortest_out[arc[1]][cso[arc[1]]]
-
-            # add new valid value to lower bound
-            lb += self.problem.distance_matrix[arc[1]][nso] / 2
-
-        # zero shortest in
-        zsi = self.problem.shortest_in[self.visited_cities[0]][csi[0]]
-
-        # it is the last city, shortest_in for 0 being arc[1] is correct
-        if len(self.unvisited_cities) == 0 and zsi == arc[1]:
-            return lb, csi, cso
-
-        # shortest in for 0 is invalid (arc[1])
-        if zsi == arc[1]:
-            # remove invalid value from lower bound
-            lb -= self.problem.distance_matrix[zsi][self.visited_cities[0]] / 2
-
-            # update current shortest in for zero
-            # nzsi = next zero shortest in
-            nzsi = self.problem.shortest_in[self.visited_cities[0]][csi[0]]
-
-            # while the new shortest in is invalid, move to the next
-            while nzsi in self.visited_cities:
-                csi[0] += 1
-                nzsi = self.problem.shortest_in[0][csi[0]]
-
-            # add new valid value to lower bound
-            lb += self.problem.distance_matrix[nzsi][self.visited_cities[0]] / 2
-
-        # for every city not visited yet
-        for city in self.unvisited_cities:
-            # * arc[0] was shortest in -> invalid
-            if self.problem.shortest_in[city][csi[city]] == arc[0]:
-                # get shortest in (invalid)
-                # isi = invalid shortest in
-                isi = self.problem.shortest_in[city][csi[city]]
-
-                # subtract invalid shortest in from lower bound
-                lb -= self.problem.distance_matrix[isi][city] / 2
-=======
->>>>>>> 69702cd9
 
 class SolutionNewLb3Opt(BaseSolution, NewLbConstructor, Atsp3Opt):
     def __init__(self, *args, **kwargs):
         super().__init__(*args, **kwargs)
 
-<<<<<<< HEAD
-                # get new shortest in
-                # nsi = new shortest in
-                nsi = self.problem.shortest_in[city][csi[city]]
-
-                # while the new shortest in is invalid, move to the next
-                while nsi in self.visited_cities:
-                    csi[city] += 1
-                    nsi = self.problem.shortest_in[city][csi[city]]
-
-                # add new valid value to lower bound
-                lb += self.problem.distance_matrix[nsi][city] / 2
-
-            # * arc[1] was shortest out -> invalid
-            if self.problem.shortest_out[city][cso[city]] == arc[1]:
-                # get shortest out (invalid)
-                # iso = invalid shortest out
-                iso = self.problem.shortest_out[city][cso[city]]
-
-                # subtract invalid shortest out from lower bound
-                lb -= self.problem.distance_matrix[city][iso] / 2
-
-                # update current shortest out
-                cso[city] += 1
-
-                # get new shortest out
-                # nso = new shortest out
-                nso = self.problem.shortest_out[city][cso[city]]
-
-                # while the new shortest out is invalid, move to the next
-                # 0 is always valid
-                while nso in self.visited_cities and nso != 0:
-                    cso[city] += 1
-                    nso = self.problem.shortest_out[city][cso[city]]
-
-                # add new valid value to lower bound
-                lb += self.problem.distance_matrix[city][nso] / 2
-
-        return lb, csi, cso
-
-    def step(self, lmove: LocalMove) -> None:
-=======
     def copy(self) -> SolutionNewLb3Opt:
->>>>>>> 69702cd9
         """
         Return a copy of this solution.
 
