import math
import operator
import random
import time
from sys import stdin

from typing import Any, List, Optional, Set, TextIO, Tuple, TypeVar, Generic


from travelling_salesman import Problem, BaseSolution, SolutionNewLb3Opt
from local_solvers.atsp_aco import LocalMoveAco


def random_construction(problem: Problem, imp: int) -> BaseSolution:
    solution = problem.empty_solution(imp)
    components = list(solution.add_moves())

    while len(components) > 0:
        solution.add(random.choice(components))
        components = list(solution.add_moves())

    return solution


def greedy_construction(problem: Problem, imp: int) -> BaseSolution:
    solution = problem.empty_solution(imp)
    components_iterator = solution.add_moves()

    component = next(components_iterator, None)

    while component is not None:
        best_component = component
        best_increment = solution.lower_bound_incr_add(component)

        best_increment = best_increment if best_increment is not None else math.inf

        for component in components_iterator:
            increment = solution.lower_bound_incr_add(component)

            increment = increment if increment is not None else math.inf

            if increment < best_increment:
                best_component = component
                best_increment = increment

        solution.add(best_component)
        components_iterator = solution.add_moves()
        component = next(components_iterator, None)  # type: ignore

    return solution


# random greedy construction -> will pick randomly if there is a tie
def greedy_construction_random_tie_break(problem, imp: int) -> BaseSolution:
    solution = problem.empty_solution(imp)
    components_iterator = solution.add_moves()

    component = next(components_iterator, None)  # None if empty

    while component is not None:
        best_component = [component]
        best_increment = solution.lower_bound_incr_add(component)

        for component in components_iterator:
            increment = solution.lower_bound_incr_add(component)

            if increment < best_increment:
                best_component = [component]
                best_increment = increment

            # tie
            elif increment == best_increment:
                best_component.append(component)

        solution.add(random.choice(best_component))
        components_iterator = solution.add_moves()
        component = next(components_iterator, None)

    return solution


# random adaptive greedy construction -> will pick randomly among the components that are within a certain threshold
def greedy_randomized_adaptive_construction(
    problem,
    imp: int,
    alpha=0,
) -> BaseSolution:
    solution: BaseSolution = problem.empty_solution(imp)

    get_components = lambda: [
        (solution.lower_bound_incr_add(component), component)
        for component in solution.add_moves()
    ]
    components = get_components()

    while components:
        # get the component with the lowest lower bound
        min_component = min(components, key=operator.itemgetter(0))[0]

        # get the component with the biggest lower bound
        max_component = max(components, key=operator.itemgetter(0))[0]

        # calculate threshold
        threshold = min_component + alpha * (max_component - min_component)

        # components lower than the threshold
        restricted_components = [
            component for increment, component in components if increment <= threshold
        ]

        # pick random
        solution.add(random.choice(restricted_components))

        components = get_components()

    return solution


# grasp -> will run the greedy_randomized_adaptive_construction for a certain amount of time and return the best solution
def grasp(problem, budget, imp: int, alpha=0) -> BaseSolution:
    # budget is the amount of time it will be allowed to run
    start = time.perf_counter()

    best_solution = greedy_randomized_adaptive_construction(problem, imp, alpha)
    best_objective = best_solution.objective()

    while time.perf_counter() - start < budget:  # while there is time left
        solution = greedy_randomized_adaptive_construction(problem, imp, alpha)
        objective = solution.objective()

        if objective < best_objective:  # curr solution is better than best solution
            best_solution = solution
            best_objective = objective

    return best_solution


# TODO: Check this
def beam_search(problem, imp: int, beam_width=10):
    solution = problem.empty_solution(imp)

    best_solution, best_objective = (
        (solution, solution.objective()) if solution.is_feasible() else (None, None)
    )

    current = [(solution.lower_bound(), solution)]  # root node

    while True:
        children = []

        for lower_bound, solution in current:  # breadth-first search
            for component in solution.add_moves():
                children.append(
                    (
                        lower_bound + solution.lower_bound_incr_add(component),
                        solution,
                        component,
                    )
                )

        if children == []:
            return best_solution

        children.sort(key=operator.itemgetter(0))

        current = []

        for lower_bound, solution, ccomponent in children[:beam_width]:  # next level
            solution = solution.copy()

            solution.add(component)

            if solution.is_feasible():
                objective = solution.objective()

                if best_objective is None or objective < best_objective:
                    best_solution = solution

                    best_objective = objective

            current.append((lower_bound, solution))

    return best_solution


def local_search_first(solution: BaseSolution):
    available_local_moves = solution.random_local_moves_wor()

    next_move: LocalMove = next(available_local_moves, None)

    while next_move is not None:
        if solution.objective_incr_local(next_move) > 0:
            solution.step(next_move)

            available_local_moves = solution.random_local_moves_wor()

        next_move: LocalMove = next(available_local_moves, None)

    return solution


def local_search_best(solution: BaseSolution):
    available_local_moves = solution.random_local_moves_wor()

    next_move: LocalMove = next(available_local_moves, None)

    while next_move is not None:
        best_move = next_move
        best_increment = solution.objective_incr_local(best_move)

        for move in available_local_moves:
            increment = solution.objective_incr_local(move)

            if increment > best_increment:
                best_move = move
                best_increment = solution.objective_incr_local(best_move)

        if best_increment <= 0:
            break

        solution.step(best_move)

        available_local_moves = solution.random_local_moves_wor()

        next_move: LocalMove = next(available_local_moves, None)

    return solution


def ACO(solution: BaseSolution) -> BaseSolution:
    best_solution = solution.copy()

    ITERATIONS: int = 50

    for iteration in range(ITERATIONS):
        cycles = list(solution.local_moves())

        # elitism
        cycles.append(LocalMoveAco(solution.visited_cities, solution.objective()))

        cycles.sort(key=lambda x: x.distance)

        # select cycles for the step
        cycles = cycles[: solution.ants_per_iteration // 2]

        solution.step(cycles)

        if solution.objective() < best_solution.objective():
            best_solution = solution.copy()

    return best_solution


if __name__ == "__main__":
    problem = Problem.from_textio(stdin)

<<<<<<< HEAD
    solution = random_construction(problem)
    print(f"lb:  {solution.lower_bound()}")
    print(f"td:  {solution.objective()}")
=======
    solution_1 = grasp(problem, 10, 1)
    sol_opt_1 = local_search_best(solution_1.copy())

    solution_2 = grasp(problem, 10, 2)
    sol_opt_2 = ACO(solution_2.copy())

    print(solution_1.output())
    print(sol_opt_1.output())

    print(solution_2.output())
    print(sol_opt_2.output())
>>>>>>> 69702cd9
<|MERGE_RESOLUTION|>--- conflicted
+++ resolved
@@ -254,20 +254,6 @@
 if __name__ == "__main__":
     problem = Problem.from_textio(stdin)
 
-<<<<<<< HEAD
     solution = random_construction(problem)
     print(f"lb:  {solution.lower_bound()}")
-    print(f"td:  {solution.objective()}")
-=======
-    solution_1 = grasp(problem, 10, 1)
-    sol_opt_1 = local_search_best(solution_1.copy())
-
-    solution_2 = grasp(problem, 10, 2)
-    sol_opt_2 = ACO(solution_2.copy())
-
-    print(solution_1.output())
-    print(sol_opt_1.output())
-
-    print(solution_2.output())
-    print(sol_opt_2.output())
->>>>>>> 69702cd9
+    print(f"td:  {solution.objective()}")